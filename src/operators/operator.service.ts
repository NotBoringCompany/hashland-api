--- conflicted
+++ resolved
@@ -8,6 +8,7 @@
 import { OperatorWalletService } from './operator-wallet.service';
 import { DrillService } from 'src/drills/drill.service';
 import { DrillConfig, DrillVersion } from 'src/common/enums/drill.enum';
+import { Drill } from 'src/drills/schemas/drill.schema';
 
 @Injectable()
 export class OperatorService {
@@ -15,6 +16,7 @@
 
   constructor(
     @InjectModel(Operator.name) private operatorModel: Model<Operator>,
+    @InjectModel(Drill.name) private drillModel: Model<Drill>,
     private readonly poolOperatorService: PoolOperatorService,
     private readonly poolService: PoolService,
     private readonly operatorWalletService: OperatorWalletService,
@@ -22,7 +24,6 @@
   ) {}
 
   /**
-<<<<<<< HEAD
    * Updates cumulativeEff for all operators by summing their drills' actualEff values.
    *
    * This is called periodically to keep the cumulativeEff values up-to-date.
@@ -245,8 +246,6 @@
   }
 
   /**
-=======
->>>>>>> 35231834
    * Increments an operator's `totalHASHEarned` field by a given amount.
    *
    * This is usually called after ending a drilling session.
