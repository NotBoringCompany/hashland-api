--- conflicted
+++ resolved
@@ -162,7 +162,7 @@
 
     // ✅ Step 2: Select extractor
     const extractorData = await this.drillService.selectExtractor();
-    let extractorId: Types.ObjectId | null = null;
+    let finalExtractorOperatorId: Types.ObjectId | null = null;
 
     if (extractorData) {
       const extractorOperatorId = extractorData.drillOperatorId;
@@ -202,7 +202,7 @@
 
         // ✅ Ensure operator meets minimum equity threshold
         if (currentEquity >= minThreshold) {
-          extractorId = extractorData.drillId; // ✅ Extractor is valid
+          finalExtractorOperatorId = extractorData.drillId; // ✅ Extractor is valid, add the extractor operator.
         } else {
           this.logger.warn(
             `(endCurrentCycle) Extractor operator ${extractorOperatorId} has dropped below the asset equity threshold. Skipping extractor for this cycle.`,
@@ -215,41 +215,17 @@
       );
     }
 
-<<<<<<< HEAD
-    // ✅ Step 3: Distribute rewards (extractorId could be null)
-    await this.distributeCycleRewards(extractorId, issuedHASH);
+    // ✅ Step 3: Distribute rewards to extractor operator and active operators (extractorOperatorId could be null)
+    await this.distributeCycleRewards(finalExtractorOperatorId, issuedHASH);
 
     // ✅ Step 4: Process Fuel for ALL Operators
-    await this.processFuelForAllOperators();
-=======
-    // ✅ Step 3: Process Fuel for ALL Operators
     await this.processFuelForAllOperators(cycleNumber);
->>>>>>> ec2e93ba
 
     // ✅ Step 5: Update the cycle with extractor ID (can be null)
     await this.drillingCycleModel.updateOne(
       { cycleNumber },
-      { extractorId: extractorId || null }, // ✅ Store null if no extractor is chosen
-    );
-
-    // ✅ Step 5: Complete any stopping sessions
-    const completionResult =
-      await this.drillingSessionService.completeStoppingSessionsForEndCycle(
-        cycleNumber,
-      );
-
-    this.logger.log(
-      `✅ Completed ${completionResult.count} stopping drilling sessions at end of cycle #${cycleNumber}`,
-    );
-
-    // Notify operators that their sessions were completed
-    if (completionResult.operatorIds.length > 0) {
-      this.drillingGatewayService.notifySessionsCompleted(
-        completionResult.operatorIds,
-        cycleNumber,
-        completionResult.earnedHASH,
-      );
-    }
+      { extractorId: extractorData.drillId || null }, // ✅ Store null if no extractor is chosen
+    );
 
     const endTime = performance.now();
     this.logger.log(
@@ -325,12 +301,8 @@
         issuedHash *
         GAME_CONSTANTS.REWARDS.SOLO_OPERATOR_REWARD_SYSTEM.allActiveOperators;
 
-<<<<<<< HEAD
       // ✅ Compute Each Operator’s Reward Share Based on Weighted Eff
       // This includes the supposed extractor as well even if they didn't get selected due to validation issues.
-=======
-      // ✅ Step 8A: Compute Each Operator's Reward Share Based on Weighted Eff
->>>>>>> ec2e93ba
       const weightedRewards = operatorsWithLuck.map((operator) => ({
         operatorId: operator.operatorId,
         amount:
@@ -637,4 +609,4 @@
      ⏱ Execution Time: ${executionTime}ms`,
     );
   }
-}+}
