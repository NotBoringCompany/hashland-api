/**
 * A set of constants that define Hashland's game rules and mechanics.
 */
export const GAME_CONSTANTS = {
  OPERATORS: {
    /**
     * The cooldown time (in seconds) for renaming an operator's username.
     */
    RENAME_COOLDOWN: 604_800, // 7 days in seconds
<<<<<<< HEAD
=======
    /**
     * The cooldown time (in seconds) for joining a pool after previously having joined a pool (assuming the operator leaves).
     */
>>>>>>> 79a0afc9
    JOIN_POOL_COOLDOWN: 28_800, // 8 hours in seconds
  },

  /**
   * Referral system constants.
   */
  REFERRAL: {
    /**
     *
     */
    REFERRAL_REWARDS_THRESHOLD: 5,
    /**
     * Rewards given to the referrer when a new user signs up using their code.
     */
    REFERRER_REWARDS: {
      /**
       * Efficiency credits given to the referrer.
       */
      EFF_CREDITS: 25,
      /**
       * Hash bonus given to the referrer.
       */
      HASH_BONUS: 0,
    },
    /**
     * Rewards given to the referred user when signing up with a referral code.
     */
    REFERRED_REWARDS: {
      /**
       * Efficiency credits given to the referred user.
       */
      EFF_CREDITS: 10,
      /**
       * Hash bonus given to the referred user.
       */
      HASH_BONUS: 0,
    },
    /**
     * Length of the generated referral code.
     */
    CODE_LENGTH: 12,
  },

  /**
   * Cycle constants.
   */
  CYCLES: {
    /**
     * The total number of drilling cycles that can be created.
     */
    TOTAL_CYCLES: 2_000_000,
    /**
     * The duration of a drilling cycle in seconds.
     */
    CYCLE_DURATION: 8,
    /**
     * If drilling cycle creation is enabled.
     *
     * If this is `false`, no new drilling cycles will be created.
     */
    ENABLED: true,
    /**
     * The total aimed issuance of $HASH until `TOTAL_CYCLES` are reached.
     */
    TOTAL_HASH_ISSUANCE: 204_600_000,
    /**
     * The number of cycles that pass before a new epoch begins and $HASH issuance is halved.
     */
    EPOCH_CYCLE_COUNT: 200_000,
    /**
     * The amount of $HASH issued on the genesis epoch (Epoch 0).
     *
     * The actual issuance will vary depending on which epoch the current cycle is in.
     */
    GENESIS_EPOCH_HASH_ISSUANCE: 512,
  },

  /**
   * Drill constants.
   */
  DRILLS: {
    /**
     * How many basic drills are allowed per operator, excluding upgrades.
     */
    BASE_BASIC_DRILLS_ALLOWED: 1,
    /**
     * How many active drills are allowed per operator initially.
     */
    INITIAL_ACTIVE_DRILLS_ALLOWED: 5,
    /**
     * How many active drills are allowed per operator after upgrades.
     *
     * This will be the hard cap, i.e. no more upgrades will be able to increase this number.
     */
    MAX_ACTIVE_DRILLS_ALLOWED: 10,
    /**
     * The cooldown time (in seconds) for toggling the active state of a drill.
     */
    ACTIVE_STATE_TOGGLE_COOLDOWN: 28_800, // 8 hours
    /**
     * The prerequisites for purchasing a Bulwark drill from the shop.
     */
    BULWARK_DRILL_PURCHASE_PREREQUISITES: {
      /**
       * Minimum amount of Ironbore drills required to purchase a Bulwark drill.
       */
      ironboreDrillsRequired: 1,
      /**
       * The minimum `maxFuel` required to purchase a Bulwark drill.
       */
      maxFuelRequired: 130000,
    },
    /**
     * The prerequisites for purchasing a Titan drill from the shop.
     */
    TITAN_DRILL_PURCHASE_PREREQUISITES: {
      /**
       * Minimum amount of Bulwark drills required to purchase a Titan drill.
       */
      bulwarkDrillsRequired: 1,
      /**
       * The minimum `maxFuel` required to purchase a Titan drill.
       */
      maxFuelRequired: 450000,
    },
    /**
     * The prerequisites for purchasing a Dreadnought drill from the shop.
     */
    DREADNOUGHT_DRILL_PURCHASE_PREREQUISITES: {
      /**
       * Minimum amount of Titan drills required to purchase a Dreadnought drill.
       */
      titanDrillsRequired: 1,
      /**
       * The minimum `maxFuel` required to purchase a Dreadnought drill.
       */
      maxFuelRequired: 950000,
    },
  },

  /**
   * Reward constants.
   */
  REWARDS: {
    /**
     * The reward system for solo operators (i.e. if the extractor of a cycle is owned by a solo operator).
     */
    SOLO_OPERATOR_REWARD_SYSTEM: {
      /**
       * The total % (in ratio format) of $HASH rewards that are distributed to the extractor's operator on that cycle.
       */
      extractorOperator: 0.55,
      /**
       * The total % (in ratio format) of $HASH rewards that are distributed to all other active operators on that cycle.
       */
      allActiveOperators: 0.45,
    },
  },

  /**
   * Pool constants.
   */
  POOLS: {
    /**
     * An array of prerequisites for creating a pool.
     *
     * Each index represents the prerequisite choices and the cost for a pool creation.
     * If an index has an empty array for prerequisites, that means that there are no prerequisites should the operator choose that index.
     * This logic is the same with the costs array - if an index has an empty array for costs, that means that there are no costs should the operator choose that index.
     *
     * NOTE: There should NOT be an index with both empty prerequisites and costs; either or needs to be present.
     */
    POOL_CREATION_PREREQUISITES_AND_COSTS: [
      // in order for an operator to choose this, they need to have met the `minHASHEarned` prerequisite.
      // however, they will only need to pay 5 TON.
      {
        prerequisites: [
          {
            type: 'minHASHEarned',
            value: 1000000,
          },
        ],
        costs: [
          {
            type: 'TON',
            value: 5,
          },
        ],
      },
      // no prerequisites, but the operator needs to pay 10 TON to create a pool.
      {
        prerequisites: [],
        costs: [
          {
            type: 'TON',
            value: 10,
          },
        ],
      },
    ],
  },

  /**
   * Economy constants.
   */
  ECONOMY: {
    /**
     * How many TG Stars are equivalent to 1 USD.
     */
    USD_TO_STARS: 66.666666,
    /**
     * How much the operator's max EFF rating can increase per 1 USD worth of equity.
     */
    EQUITY_TO_MAX_EFF: 100,
    /**
     * The minimum asset equity threshold required for an extractor to be valid.
     *
     * For instance, if the operator's asset equity is $1000 and the minimum threshold is 0.8,
     * the operator must have AT LEAST $800 in asset equity upon checking for extractor validity.
     * If not, the operator will not be considered as a valid extractor and the cycle will not have an extractor.
     */
    OPERATOR_MINIMUM_ASSET_EQUITY_THRESHOLD: 0.8,
    /**
     * The minimum asset equity threshold required to update the total USD balance of the operator's asset equity.
     */
    MINIMUM_USD_BALANCE_THRESHOLD: 5,
  },

  /**
   * Fuel constants.
   */
  FUEL: {
    /**
     * How much starting fuel the operator gets when registering.
     */
    OPERATOR_STARTING_FUEL: 15000,
    /**
     * How much fuel is depleted per cycle for active operators.
     */
    BASE_FUEL_DEPLETION_RATE: {
      minUnits: 295,
      maxUnits: 650,
    },
    /**
     * How much fuel is regenerated per cycle for non-active operators.
     */
    BASE_FUEL_REGENERATION_RATE: {
      minUnits: 7,
      maxUnits: 12,
    },
  },

  /**
   * Luck constants.
   */
  LUCK: {
    /**
     * The minimum luck multiplier that can be applied to an operator's EFF rating.
     */
    MIN_LUCK_MULTIPLIER: 1,
    /**
     * The maximum luck multiplier that can be applied to an operator's EFF rating.
     */
    MAX_LUCK_MULTIPLIER: 1.1,
  },
};<|MERGE_RESOLUTION|>--- conflicted
+++ resolved
@@ -7,12 +7,9 @@
      * The cooldown time (in seconds) for renaming an operator's username.
      */
     RENAME_COOLDOWN: 604_800, // 7 days in seconds
-<<<<<<< HEAD
-=======
     /**
      * The cooldown time (in seconds) for joining a pool after previously having joined a pool (assuming the operator leaves).
      */
->>>>>>> 79a0afc9
     JOIN_POOL_COOLDOWN: 28_800, // 8 hours in seconds
   },
 
