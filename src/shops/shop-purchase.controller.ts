import { BadRequestException, Body, Controller, Post } from '@nestjs/common';
import { ApiOperation, ApiResponse, ApiTags } from '@nestjs/swagger';
import { ApiResponse as AppApiResponse } from 'src/common/dto/response.dto';
import { ShopPurchaseService } from './shop-purchase.service';
import { isValidObjectId, Types } from 'mongoose';
import {
  CheckPurchaseAllowedDataDto,
  CheckPurchaseAllowedDto,
  CheckPurchaseAllowedResponseDto,
  PurchaseItemDto,
  PurchaseItemResponseDto,
  ShopPurchaseResponseDto,
} from 'src/common/dto/shops/shop-purchase.dto';

@ApiTags('Shop Purchases')
@Controller('shop-purchase')
export class ShopPurchaseController {
  constructor(private readonly shopPurchaseService: ShopPurchaseService) {}

  @ApiOperation({
    summary: 'Purchase an item from the shop',
    description:
      'Handles purchasing an item from the shop using cryptocurrency',
  })
  @ApiResponse({
    status: 200,
    description: 'Successfully purchased item',
    type: PurchaseItemResponseDto,
  })
  @ApiResponse({
    status: 400,
    description: 'Bad request - Invalid parameters',
    type: PurchaseItemResponseDto,
  })
  @ApiResponse({
    status: 403,
    description:
      'Forbidden - Invalid transaction, purchase prerequisites not met, or insufficient funds',
    type: PurchaseItemResponseDto,
  })
  @ApiResponse({
    status: 404,
    description: 'Not found - Shop item not found',
    type: PurchaseItemResponseDto,
  })
  @Post()
  async purchaseItem(
    @Body() purchaseItemDto: PurchaseItemDto,
  ): Promise<AppApiResponse<ShopPurchaseResponseDto | null>> {
    // ✅ Validate `operatorId`
    if (!isValidObjectId(purchaseItemDto.operatorId)) {
      throw new BadRequestException(
        `(purchaseItem) Invalid operatorId provided: ${purchaseItemDto.operatorId}`,
      );
    }

    const operatorObjectId = new Types.ObjectId(purchaseItemDto.operatorId);

    // ✅ Validate `shopItemId`
    if (!isValidObjectId(purchaseItemDto.shopItemId)) {
      throw new BadRequestException(
        `(purchaseItem) Invalid shopItemId provided: ${purchaseItemDto.shopItemId}`,
      );
    }
    const shopItemObjectId = new Types.ObjectId(purchaseItemDto.shopItemId);

    // ✅ Ensure `shopItemName` is not empty
    if (
      !purchaseItemDto.shopItemName ||
      purchaseItemDto.shopItemName.trim() === ''
    ) {
      throw new BadRequestException(
        `(purchaseItem) shopItemName is required and cannot be empty.`,
      );
    }

    // ✅ Pass validated values to the service
    return this.shopPurchaseService.purchaseItem(
      operatorObjectId,
      shopItemObjectId,
      purchaseItemDto.shopItemName,
      purchaseItemDto.chain,
      purchaseItemDto.address,
      purchaseItemDto.txHash,
<<<<<<< HEAD
=======
    );
  }

  @ApiOperation({
    summary: 'Check if a purchase is allowed',
    description:
      'Checks if the operator meets all prerequisites for purchasing an item',
  })
  @ApiResponse({
    status: 200,
    description: 'Successfully checked purchase prerequisites',
    type: CheckPurchaseAllowedResponseDto,
  })
  @ApiResponse({
    status: 400,
    description: 'Bad request - Invalid parameters',
    type: CheckPurchaseAllowedResponseDto,
  })
  @ApiResponse({
    status: 404,
    description: 'Not found - Shop item not found',
    type: CheckPurchaseAllowedResponseDto,
  })
  @Post('check-prerequisites')
  async checkPurchaseAllowed(
    @Body() checkPurchaseAllowedDto: CheckPurchaseAllowedDto,
  ): Promise<AppApiResponse<CheckPurchaseAllowedDataDto | null>> {
    // ✅ Validate `operatorId`
    if (!isValidObjectId(checkPurchaseAllowedDto.operatorId)) {
      throw new BadRequestException(
        `(checkPurchaseAllowed) Invalid operatorId provided: ${checkPurchaseAllowedDto.operatorId}`,
      );
    }

    const operatorObjectId = new Types.ObjectId(
      checkPurchaseAllowedDto.operatorId,
    );

    // ✅ Validate `shopItemId` if provided
    let shopItemObjectId: Types.ObjectId | undefined;
    if (checkPurchaseAllowedDto.shopItemId) {
      if (!isValidObjectId(checkPurchaseAllowedDto.shopItemId)) {
        throw new BadRequestException(
          `(checkPurchaseAllowed) Invalid shopItemId provided: ${checkPurchaseAllowedDto.shopItemId}`,
        );
      }
      shopItemObjectId = new Types.ObjectId(checkPurchaseAllowedDto.shopItemId);
    }

    // ✅ Pass validated values to the service
    return this.shopPurchaseService.checkPurchaseAllowed(
      operatorObjectId,
      checkPurchaseAllowedDto.showShopItemEffects ?? false,
      checkPurchaseAllowedDto.showShopItemPrice ?? false,
      shopItemObjectId,
      checkPurchaseAllowedDto.shopItemName,
>>>>>>> c7814b6e
    );
  }
}<|MERGE_RESOLUTION|>--- conflicted
+++ resolved
@@ -82,8 +82,6 @@
       purchaseItemDto.chain,
       purchaseItemDto.address,
       purchaseItemDto.txHash,
-<<<<<<< HEAD
-=======
     );
   }
 
@@ -140,7 +138,6 @@
       checkPurchaseAllowedDto.showShopItemPrice ?? false,
       shopItemObjectId,
       checkPurchaseAllowedDto.shopItemName,
->>>>>>> c7814b6e
     );
   }
 }