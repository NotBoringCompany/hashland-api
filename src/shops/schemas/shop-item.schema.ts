--- conflicted
+++ resolved
@@ -68,13 +68,10 @@
   })
   @Prop({
     required: true,
-<<<<<<< HEAD
-=======
     type: {
       ton: { type: Number, required: true },
       bera: { type: Number, required: true },
     },
->>>>>>> c7814b6e
     default: {
       ton: 0,
       bera: 0,
