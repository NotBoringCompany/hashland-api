--- conflicted
+++ resolved
@@ -290,11 +290,7 @@
       const shopItem = await this.shopItemModel
         .findOne(query, {
           item: 1,
-<<<<<<< HEAD
-          ...(showShopItemEffects && { itemEffect: 1 }),
-=======
           ...(showShopItemEffects && { itemEffects: 1 }),
->>>>>>> c7814b6e
           ...(showShopItemPrice && { purchaseCost: 1 }),
         })
         .lean();
