import {
  HttpException,
  Injectable,
  InternalServerErrorException,
} from '@nestjs/common';
import { InjectModel } from '@nestjs/mongoose';
import { PoolOperator } from './schemas/pool-operator.schema';
import { Model, Types } from 'mongoose';
import { Pool } from './schemas/pool.schema';
import { ApiResponse } from 'src/common/dto/response.dto';
import { PoolService } from './pool.service';
import { MixpanelService } from 'src/mixpanel/mixpanel.service';
import { EVENT_CONSTANTS } from 'src/common/constants/mixpanel.constants';
<<<<<<< HEAD
import { Operator } from 'src/operators/schemas/operator.schema';
import { GAME_CONSTANTS } from 'src/common/constants/game.constants';
=======
import { GAME_CONSTANTS } from 'src/common/constants/game.constants';
import { Operator } from 'src/operators/schemas/operator.schema';
>>>>>>> 79a0afc9

@Injectable()
export class PoolOperatorService {
  constructor(
    @InjectModel(PoolOperator.name)
    private poolOperatorModel: Model<PoolOperator>,
    @InjectModel(Pool.name) private readonly poolModel: Model<Pool>,
<<<<<<< HEAD
    @InjectModel(Operator.name) private operatorModel: Model<Operator>,
=======
    @InjectModel(Operator.name) private readonly operatorModel: Model<Operator>,
>>>>>>> 79a0afc9
    private readonly poolService: PoolService,
    private readonly mixpanelService: MixpanelService,
  ) {}

  /**
   * Creates a `PoolOperator` instance, linking an operator to a pool.
   *
   * This is called when an operator joins a pool.
   */
  async createPoolOperator(
    operatorId: Types.ObjectId,
    poolId: Types.ObjectId,
  ): Promise<ApiResponse<null>> {
    try {
      // Validate inputs to prevent null values
      if (!operatorId || !poolId) {
        return new ApiResponse<null>(
          400,
          `(createPoolOperator) Invalid operatorId or poolId.`,
        );
      }

      // ✅ Step 1: Fetch pool details + check if operator is already in a pool
      const [operatorInPool, pool] = await Promise.all([
        this.poolOperatorModel.exists({ operator: operatorId }),
        this.poolModel.findOne({ _id: poolId }, { maxOperators: 1 }).lean(),
      ]);

      if (operatorInPool) {
        throw new HttpException(
          `(createPoolOperator) Operator is already in a pool.`,
          400,
        );
      }

      if (!pool) {
        throw new HttpException(`(createPoolOperator) Pool not found.`, 404);
      }

      // ✅ Step 2: Check if the pool is full
      const poolOperatorCount = await this.poolOperatorModel.countDocuments({
        pool: poolId,
      });
      if (poolOperatorCount >= pool.maxOperators) {
        throw new HttpException(
          `(createPoolOperator) Pool is full. Max operators: ${pool.maxOperators}.`,
          400,
        );
      }

      // TO DO IN THE FUTURE:
      // Ensure that the pool prerequisites are met before joining.

      // Ensure that the operator has exceeded the cooldown for joining a pool
      const operator = await this.operatorModel
        .findOne({ _id: operatorId }, { lastJoinedPool: 1 })
        .lean();

      if (!operator) {
        throw new HttpException(
          `(createPoolOperator) Operator not found.`,
          400,
        );
      }

      if (
        operator.lastJoinedPool &&
        operator.lastJoinedPool.getTime() +
          GAME_CONSTANTS.OPERATORS.JOIN_POOL_COOLDOWN * 1000 >
          Date.now()
      ) {
        throw new HttpException(
          `(createPoolOperator) Operator is on cooldown for joining a pool. Cooldown left: ${Math.ceil(
            (operator.lastJoinedPool.getTime() +
              GAME_CONSTANTS.OPERATORS.JOIN_POOL_COOLDOWN * 1000 -
              Date.now()) /
              1000,
          )} seconds.`,
          400,
        );
      }

      // ✅ Step 3: Insert operator into the pool using direct creation to avoid field name issues
      try {
        await this.poolOperatorModel.create({
          operator: operatorId,
          pool: poolId,
        });
      } catch (createError) {
        if (createError.code === 11000) {
          throw new HttpException(
            `(createPoolOperator) Operator already joined this pool.`,
            400,
          );
        }
        throw createError;
      }

      // ✅ Step 4: Update pool's estimated efficiency
      try {
        await this.poolService.updatePoolEstimatedEff(poolId);
      } catch (effError) {
        // Log but don't fail the operation if efficiency update fails
        console.error(
          `Error updating pool efficiency after join: ${effError.message}`,
        );
      }

      // Step 5: Update operator's last joined pool timestamp
      await this.operatorModel.updateOne(
        { _id: operatorId },
        { lastJoinedPool: new Date() },
      );

      this.mixpanelService.track(EVENT_CONSTANTS.POOL_JOIN, {
        distinct_id: operatorId,
        pool,
      });

      return new ApiResponse<null>(
        200,
        `(createPoolOperator) Operator successfully joined pool.`,
      );
    } catch (err: any) {
      throw new InternalServerErrorException(
        new ApiResponse<null>(err.status || 500, err.message),
      );
    }
  }

  /**
   * Deletes a `PoolOperator` instance, unlinking an operator from a pool.
   *
   * This is called when an operator leaves a pool.
   */
  async removePoolOperator(
    operatorId: Types.ObjectId,
  ): Promise<ApiResponse<null>> {
    try {
      // TO DO: Pool prerequisites check (e.g. if tgChannelId exists, the user needs to leave the channel first).

      // Get pool ID before removing the operator (needed for updating efficiency)
      const poolOperator = await this.poolOperatorModel.findOne(
        { operator: operatorId },
        { pool: 1 },
      );

      if (!poolOperator) {
        throw new HttpException(
          `(removeOperatorFromPool) Operator is not in any pool.`,
          404,
        );
      }

      const poolId = poolOperator.pool;

      // Remove operator from pool
      await this.poolOperatorModel.findOneAndDelete({ operator: operatorId });

      // Update pool's estimated efficiency
      try {
        await this.poolService.updatePoolEstimatedEff(poolId);
      } catch (effError) {
        // Log but don't fail the operation if efficiency update fails
        console.error(
          `Error updating pool efficiency after leave: ${effError.message}`,
        );
      }

      this.mixpanelService.track(EVENT_CONSTANTS.POOL_LEAVE, {
        distinct_id: operatorId,
        poolId,
      });

      return new ApiResponse<null>(
        200,
        `(removeOperatorFromPool) Operator successfully removed from pool.`,
      );
    } catch (err: any) {
      throw new InternalServerErrorException(
        new ApiResponse<null>(err.status || 500, err.message),
      );
    }
  }
}<|MERGE_RESOLUTION|>--- conflicted
+++ resolved
@@ -11,13 +11,8 @@
 import { PoolService } from './pool.service';
 import { MixpanelService } from 'src/mixpanel/mixpanel.service';
 import { EVENT_CONSTANTS } from 'src/common/constants/mixpanel.constants';
-<<<<<<< HEAD
-import { Operator } from 'src/operators/schemas/operator.schema';
-import { GAME_CONSTANTS } from 'src/common/constants/game.constants';
-=======
 import { GAME_CONSTANTS } from 'src/common/constants/game.constants';
 import { Operator } from 'src/operators/schemas/operator.schema';
->>>>>>> 79a0afc9
 
 @Injectable()
 export class PoolOperatorService {
@@ -25,11 +20,7 @@
     @InjectModel(PoolOperator.name)
     private poolOperatorModel: Model<PoolOperator>,
     @InjectModel(Pool.name) private readonly poolModel: Model<Pool>,
-<<<<<<< HEAD
-    @InjectModel(Operator.name) private operatorModel: Model<Operator>,
-=======
     @InjectModel(Operator.name) private readonly operatorModel: Model<Operator>,
->>>>>>> 79a0afc9
     private readonly poolService: PoolService,
     private readonly mixpanelService: MixpanelService,
   ) {}
