--- conflicted
+++ resolved
@@ -15,11 +15,7 @@
 
   async validate(payload: any) {
     return {
-<<<<<<< HEAD
-      userId: payload.operatorId,
-=======
       operatorId: payload.operatorId,
->>>>>>> ab9b3d37
       username: payload.username,
     };
   }
