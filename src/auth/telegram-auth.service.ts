import {
  HttpException,
  Injectable,
  InternalServerErrorException,
} from '@nestjs/common';
import { JwtService } from '@nestjs/jwt';
import { InjectModel } from '@nestjs/mongoose';
import { Model } from 'mongoose';
import { ConfigService } from '@nestjs/config';
import { createHash, createHmac } from 'crypto';
import { Operator } from '../operators/schemas/operator.schema';
import {
  TelegramAuthDto,
  TelegramAuthData,
} from '../common/dto/telegram-auth.dto';
import { ApiResponse } from 'src/common/dto/response.dto';
import { OperatorService } from 'src/operators/operator.service';
import { AuthenticatedResponse } from './dto/auth.dto';

/**
 * Service handling Telegram authentication and operator management
 */
@Injectable()
export class TelegramAuthService {
  private readonly botToken: string;

  constructor(
    private configService: ConfigService,
    private jwtService: JwtService,
    private operatorService: OperatorService,
    @InjectModel(Operator.name) private operatorModel: Model<Operator>,
  ) {
    this.botToken = this.configService.get<string>('TELEGRAM_BOT_TOKEN');
    if (!this.botToken) {
      throw new Error(
        'TELEGRAM_BOT_TOKEN is not defined in environment variables',
      );
    }
  }

  /**
   * Generates a JWT token for an operator
   * @param operator - The operator to generate token for
   * @returns Signed JWT token string
   */
  generateToken(operator: Partial<Operator>): string {
    const payload = {
      operatorId: operator._id,
    };
    return this.jwtService.sign(payload);
  }

  /**
   * Handles Telegram login authentication
   * @param authData - Telegram authentication data
   * @returns AuthenticatedResponse with operator details and access token
   * @throws InternalServerErrorException on authentication failure
   */
  async telegramLogin(
    authData: TelegramAuthDto,
  ): Promise<AuthenticatedResponse> {
    try {
      const parsedAuthData = this.parseTelegramInitData(authData.initData);

      if (!this.validateTelegramAuth(parsedAuthData)) {
        throw new HttpException('Invalid Telegram authentication data', 401);
      }

<<<<<<< HEAD
      const operator = await this.operatorService.findOrCreateOperator({
        id: parsedAuthData.user.id.toString(),
        username: parsedAuthData.user.username,
      });

      if (!operator) {
        throw new HttpException('Failed to create operator', 500);
=======
      let operator = (await this.operatorModel
        .findOne({
          'tgProfile.tgId': parsedAuthData.user.id,
        })
        .lean()) as Operator;

      if (!operator) {
        operator = await this.operatorService.findOrCreateOperator({
          id: parsedAuthData.user.id.toString(),
          username: parsedAuthData.user.username,
        });
>>>>>>> 28965696
      }

      const accessToken = this.generateToken({ _id: operator._id });

      return new AuthenticatedResponse({
        operator,
        accessToken,
      });
    } catch (err: any) {
      throw new InternalServerErrorException(
        new ApiResponse<null>(
          500,
          `(telegramLogin) Error authenticating with Telegram: ${err.message}`,
        ),
      );
    }
  }

  /**
   * Validates Telegram authentication data
   * @param authData - The authentication data from Telegram
   * @returns boolean indicating if the data is valid
   */
  validateTelegramAuth(authData: TelegramAuthData): boolean {
    // Check if auth_date is not older than 24 hours
    const authDate = parseInt(authData.auth_date, 10);
    const currentTime = Math.floor(Date.now() / 1000);
    if (currentTime - authDate > 86400) {
      return false;
    }

    // Create data check string by sorting and joining key-value pairs
    const { hash, ...data } = authData;
    const dataCheckString = Object.keys(data)
      .sort()
      .map((key) => `${key}=${data[key]}`)
      .join('\n');

    // Create secret key using SHA-256 hash of bot token
    const secretKey = createHash('sha256').update(this.botToken).digest();

    // Calculate HMAC hash of data string
    const calculatedHash = createHmac('sha256', secretKey)
      .update(dataCheckString)
      .digest('hex');

    return calculatedHash === hash;
  }

  /**
   * Parses and validates Telegram initialization data
   * @param initData - Raw initialization data string from Telegram
   * @returns Parsed and validated TelegramAuthData
   * @throws Error if required fields are missing or data format is invalid
   */
  private parseTelegramInitData(initData: string): TelegramAuthData {
    const parsedData = new URLSearchParams(initData);
    const data: any = {};

    // Validate required fields exist
    const requiredFields = ['query_id', 'user', 'auth_date', 'hash'];
    for (const field of requiredFields) {
      if (!parsedData.has(field)) {
        throw new Error(`Missing required field: ${field}`);
      }
    }

    parsedData.forEach((value, key) => {
      data[key] = value;
    });

    try {
      const userData = JSON.parse(data.user);

      // Validate required user fields
      const requiredUserFields = ['id', 'first_name', 'username'];
      for (const field of requiredUserFields) {
        if (!userData[field]) {
          throw new Error(`Missing required user field: ${field}`);
        }
      }

      return {
        ...data,
        user: userData,
      };
    } catch {
      throw new Error('Invalid user data format');
    }
  }

  /**
   * Creates a test user without Telegram validation
   * @returns AuthenticatedResponse with test operator details and access token
   */
  async testLogin(): Promise<AuthenticatedResponse> {
    try {
      const testUser: TelegramCreds = {
        id: 12345,
        first_name: 'Test',
        last_name: 'User',
        username: 'test_user',
        language_code: 'en',
        allows_write_to_pm: true,
      };

      let operator = (await this.operatorModel.findOne({
        'tgProfile.tgId': testUser.id,
      })) as Operator;

      if (!operator) {
        operator = await this.operatorService.findOrCreateOperator({
          id: testUser.id.toString(),
          username: testUser.username,
        });
      }

      const accessToken = this.generateToken({ _id: operator._id });

      return new AuthenticatedResponse({
        operator,
        accessToken,
      });
    } catch (err: any) {
      throw new InternalServerErrorException(
        new ApiResponse<null>(
          500,
          `(testLogin) Error creating test user: ${err.message}`,
        ),
      );
    }
  }
}<|MERGE_RESOLUTION|>--- conflicted
+++ resolved
@@ -66,7 +66,6 @@
         throw new HttpException('Invalid Telegram authentication data', 401);
       }
 
-<<<<<<< HEAD
       const operator = await this.operatorService.findOrCreateOperator({
         id: parsedAuthData.user.id.toString(),
         username: parsedAuthData.user.username,
@@ -74,19 +73,6 @@
 
       if (!operator) {
         throw new HttpException('Failed to create operator', 500);
-=======
-      let operator = (await this.operatorModel
-        .findOne({
-          'tgProfile.tgId': parsedAuthData.user.id,
-        })
-        .lean()) as Operator;
-
-      if (!operator) {
-        operator = await this.operatorService.findOrCreateOperator({
-          id: parsedAuthData.user.id.toString(),
-          username: parsedAuthData.user.username,
-        });
->>>>>>> 28965696
       }
 
       const accessToken = this.generateToken({ _id: operator._id });
