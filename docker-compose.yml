--- conflicted
+++ resolved
@@ -83,16 +83,12 @@
       - "6379:6379"
     volumes:
       - hashland-redis-data:/data
-<<<<<<< HEAD
-    command: redis-server --appendonly yes --replica-read-only no
-=======
     command: >
       sh -c "redis-server --appendonly yes --replica-read-only no --requirepass \"$$REDIS_PASSWORD\""
     environment:
       - REDIS_PASSWORD=${REDIS_PASSWORD}
     env_file:
       - .env
->>>>>>> 80a3f68d
 
 volumes:
   hashland-mongo-data:
